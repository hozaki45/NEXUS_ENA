--- conflicted
+++ resolved
@@ -1,7 +1,10 @@
-<<<<<<< HEAD
 # NEXUS_ENA - Energy Nexus Analytics Platform
 
-> 🚀 **Enterprise-grade energy market data analysis platform built on AWS Serverless Architecture**
+<div align="center">
+
+![NEXUS Logo](https://img.shields.io/badge/NEXUS_ENA-Energy%20Analytics-blue?style=for-the-badge&logo=lightning)
+
+**🚀 Enterprise-grade energy market data analysis platform built on AWS Serverless Architecture**
 
 [![AWS](https://img.shields.io/badge/AWS-Serverless-orange.svg)](https://aws.amazon.com/)
 [![React](https://img.shields.io/badge/React-18.x-blue.svg)](https://reactjs.org/)
@@ -10,9 +13,15 @@
 [![Python](https://img.shields.io/badge/Python-3.9+-green.svg)](https://www.python.org/)
 [![Claude AI](https://img.shields.io/badge/Claude-AI%20Powered-blueviolet.svg)](https://www.anthropic.com/)
 
+**電力市場データの次世代分析プラットフォーム**
+
+</div>
+
 ## 🌟 Overview
 
 NEXUS_ENA is a next-generation energy market data analysis platform that combines real-time data collection, AI-powered analysis, and intuitive visualization. Built entirely on AWS serverless technologies, it delivers enterprise-grade capabilities while operating under strict cost constraints ($20/month).
+
+電力市場における原料取引データ（現物・先物）を自動収集・分析し、Claude AIを活用したニュース分析とレポート生成により、エネルギーアナリストの戦略立案を支援します。
 
 ### ✨ Key Features
 
@@ -22,20 +31,50 @@
 - 🛡️ **Enterprise Security** - WAF protection, encryption, and audit logging
 - 💰 **Cost-Optimized** - Operates efficiently within $6-18/month budget
 - 🚀 **Fully Serverless** - Auto-scaling with zero server management
+- 🔄 **週1回の効率的分析** - リアルタイム処理を排除した低コスト・高精度分析サイクル
 
 ## 🏗️ Architecture
 
-```
-┌─────────────────┐    ┌──────────────────┐    ┌─────────────────┐    ┌──────────────────┐
-│  External APIs  │────│  Data Collection │────│  Analysis Layer │────│  Presentation    │
-│                 │    │     (Lambda)     │    │   (ECS Fargate) │    │   (React/S3)    │
-├─────────────────┤    ├──────────────────┤    ├─────────────────┤    ├──────────────────┤
-│ • LSEG API      │    │ • Daily Ingestion│    │ • Weekly Batch  │    │ • React Dashboard│
-│ • Reuters API   │    │ • Data Validation│    │ • Claude AI     │    │ • PDF Reports    │
-│ • Bloomberg API │    │ • S3 Storage     │    │ • Statistical   │    │ • CloudFront CDN │
-│ • Economic APIs │    │ • DynamoDB Meta  │    │   Analysis      │    │ • Mobile-First   │
-│ • Weather APIs  │    │ • EventBridge    │    │ • Athena Queries│    │   UI/UX         │
-└─────────────────┘    └──────────────────┘    └─────────────────┘    └──────────────────┘
+```mermaid
+graph TB
+    subgraph "外部データソース / External APIs"
+        LSEG[🔌 LSEG API<br/>Power Market Data]
+        NEWS[📰 News APIs<br/>Reuters, Bloomberg]
+        WEATHER[🌤️ Weather APIs<br/>気象データ]
+        ECONOMIC[📈 Economic APIs<br/>経済指標]
+    end
+
+    subgraph "データ収集層 / Data Collection Layer (Lambda)"
+        LAMBDA1[⚡ Lambda Functions<br/>Daily Data Collection<br/>6:00 AM UTC]
+        S3_RAW[📦 S3 Standard<br/>Raw Data (Parquet)]
+        DDB[🗃️ DynamoDB<br/>Metadata]
+    end
+
+    subgraph "分析層 / Analysis Layer (ECS Fargate)"
+        ECS[🚀 ECS Fargate<br/>Weekly Analysis<br/>Sunday 2:00 AM UTC<br/>15-30分実行]
+        CLAUDE[🤖 Claude 3.5 Sonnet<br/>AI Analysis & Insights]
+    end
+
+    subgraph "表示・配信層 / Presentation Layer"
+        REACT[💻 React Dashboard<br/>TypeScript + Chart.js]
+        S3_WEB[🌐 S3 + CloudFront<br/>Web Hosting]
+        PDF[📄 PDF Reports<br/>Automated Generation]
+        ATHENA[🔍 Athena<br/>SQL Queries]
+    end
+
+    LSEG --> LAMBDA1
+    NEWS --> LAMBDA1
+    WEATHER --> LAMBDA1
+    ECONOMIC --> LAMBDA1
+    LAMBDA1 --> S3_RAW
+    LAMBDA1 --> DDB
+    S3_RAW --> ECS
+    DDB --> ECS
+    ECS --> CLAUDE
+    CLAUDE --> PDF
+    ECS --> ATHENA
+    ATHENA --> REACT
+    REACT --> S3_WEB
 ```
 
 ## 🚀 Quick Start
@@ -52,8 +91,8 @@
 
 ```bash
 # Clone the repository
-git clone https://github.com/yourusername/nexus-ena.git
-cd nexus-ena
+git clone https://github.com/hozaki45/NEXUS_ENA.git
+cd NEXUS_ENA
 
 # Configure Terraform variables
 cp terraform/terraform.tfvars.example terraform/terraform.tfvars
@@ -127,37 +166,6 @@
 
 # React Environment Variables
 REACT_APP_API_URL=https://your-api-gateway-url.amazonaws.com
-```
-
-## 🔧 Development
-
-### Local Development Setup
-
-```bash
-# Backend API (using LocalStack)
-docker run -d -p 4566:4566 localstack/localstack
-export AWS_ENDPOINT_URL=http://localhost:4566
-
-# Frontend Development Server
-cd frontend
-npm start
-# Visit http://localhost:3000
-```
-
-### Testing
-
-```bash
-# Python Lambda Tests
-cd lambda/data_collector
-python -m pytest tests/
-
-# React Component Tests
-cd frontend
-npm test
-
-# Infrastructure Tests
-cd terraform
-terraform plan -var-file="test.tfvars"
 ```
 
 ## 💰 Cost Analysis
@@ -309,7 +317,7 @@
 
 - **📧 Email**: support@nexus-ena.com
 - **📚 Documentation**: [docs.nexus-ena.com](https://docs.nexus-ena.com)
-- **🐛 Issues**: [GitHub Issues](https://github.com/yourusername/nexus-ena/issues)
+- **🐛 Issues**: [GitHub Issues](https://github.com/hozaki45/NEXUS_ENA/issues)
 - **💬 Discord**: [Community Server](https://discord.gg/nexus-ena)
 
 ## 🏆 Acknowledgments
@@ -323,74 +331,4 @@
 
 **Built with ❤️ for the Energy Industry**
 
-*Empowering data-driven decisions in energy markets through advanced analytics and AI-powered insights.*
-=======
-# NEXUS - Energy Nexus Analytics
-
-<div align="center">
-
-![NEXUS Logo](https://img.shields.io/badge/NEXUS-Energy%20Analytics-blue?style=for-the-badge&logo=lightning)
-
-**電力市場データの次世代分析プラットフォーム**
-
-[![AWS](https://img.shields.io/badge/AWS-Cloud%20Native-orange?style=flat-square&logo=amazon-aws)](https://aws.amazon.com/)
-[![Python](https://img.shields.io/badge/Python-3.9+-blue?style=flat-square&logo=python)](https://python.org/)
-[![React](https://img.shields.io/badge/React-18+-61DAFB?style=flat-square&logo=react)](https://reactjs.org/)
-[![TypeScript](https://img.shields.io/badge/TypeScript-4.9+-3178C6?style=flat-square&logo=typescript)](https://typescriptlang.org/)
-[![Claude](https://img.shields.io/badge/Claude-AI%20Powered-purple?style=flat-square)](https://anthropic.com/)
-
-</div>
-
-## 🎯 プロジェクト概要
-
-NEXUSは電力市場における原料取引データ（現物・先物）を自動収集・分析し、Claude AIを活用したニュース分析とレポート生成により、エネルギーアナリストの戦略立案を支援する次世代分析プラットフォームです。
-
-### ✨ 主要特徴
-
-- 🔄 **週1回の効率的分析**: リアルタイム処理を排除した低コスト・高精度分析サイクル
-- 💰 **超低コスト設計**: 月額$20以下のAWSサーバーレス構成
-- 🤖 **AI統合分析**: Claude APIによるニュース分析・レポート自動生成
-- 📊 **高度統計分析**: 主成分分析、フーリエ解析、季節性分析、モンテカルロシミュレーション
-- 🚀 **完全サーバーレス**: AWS基盤による自動スケーリング・高可用性
-- 🔐 **エンタープライズセキュリティ**: AWS Cognito認証、WAF防御、暗号化通信
-
-## 🏗️ システムアーキテクチャ
-
-```mermaid
-graph TB
-    subgraph "外部データソース"
-        LSEG[🔌 LSEG API<br/>5資産データ]
-        NEWS[📰 News APIs<br/>Reuters, Bloomberg]
-        PUBLIC[🌐 Public APIs<br/>経済指標・気象データ]
-    end
-
-    subgraph "データ収集層（自動・日次）"
-        LAMBDA1[⚡ Lambda<br/>データ収集]
-        S3_RAW[📦 S3 Standard<br/>Raw Data]
-        S3_PROCESSED[📊 S3 IA<br/>分析用Parquet]
-        S3_ARCHIVE[🗄️ S3 Glacier<br/>長期アーカイブ]
-    end
-
-    subgraph "分析層（週1回・オンデマンド）"
-        ECS[🚀 ECS Fargate<br/>統計分析<br/>15-30分実行]
-        CLAUDE[🤖 Claude API<br/>ニュース分析<br/>レポート生成]
-    end
-
-    subgraph "表示・配信層"
-        ATHENA[🔍 Athena<br/>高速クエリ]
-        REACT[💻 React Dashboard<br/>インタラクティブ表示]
-        PDF[📄 PDFレポート<br/>プロ仕様自動生成]
-    end
-
-    LSEG --> LAMBDA1
-    NEWS --> LAMBDA1
-    PUBLIC --> LAMBDA1
-    LAMBDA1 --> S3_RAW
-    S3_RAW --> S3_PROCESSED
-    S3_PROCESSED --> S3_ARCHIVE
-    S3_PROCESSED --> ECS
-    NEWS --> CLAUDE
-    ECS --> ATHENA
-    ATHENA --> REACT
-    CLAUDE --> PDF
->>>>>>> 7e643eab
+*Empowering data-driven decisions in energy markets through advanced analytics and AI-powered insights.*